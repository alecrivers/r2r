--- conflicted
+++ resolved
@@ -31,1728 +31,8 @@
 pub use msg_types::generated_msgs::*;
 pub use msg_types::WrappedNativeMsg as NativeMsg;
 
-<<<<<<< HEAD
-#[derive(Debug)]
-pub struct ContextHandle(Box<rcl_context_t>);
-
-impl Deref for ContextHandle {
-    type Target = Box<rcl_context_t>;
-
-    fn deref<'a>(&'a self) -> &'a Box<rcl_context_t> {
-        &self.0
-    }
-}
-
-impl DerefMut for ContextHandle {
-    fn deref_mut<'a>(&'a mut self) -> &'a mut Box<rcl_context_t> {
-        &mut self.0
-    }
-}
-
-impl Drop for ContextHandle {
-    fn drop(&mut self) {
-        // TODO: error handling? atleast probably need rcl_reset_error
-        unsafe {
-            rcl::rcl_shutdown(self.0.as_mut());
-            rcl::rcl_context_fini(self.0.as_mut());
-        }
-    }
-}
-
-#[derive(Debug, Clone, PartialEq)]
-pub enum ParameterValue {
-    NotSet,
-    Bool(bool),
-    Integer(i64),
-    Double(f64),
-    String(String),
-    BoolArray(Vec<bool>),
-    ByteArray(Vec<u8>),
-    IntegerArray(Vec<i64>),
-    DoubleArray(Vec<f64>),
-    StringArray(Vec<String>),
-}
-
-impl ParameterValue {
-    fn from_rcl(v: &rcl_variant_t) -> Self {
-        if v.bool_value != std::ptr::null_mut() {
-            ParameterValue::Bool(unsafe { *v.bool_value })
-        } else if v.integer_value != std::ptr::null_mut() {
-            ParameterValue::Integer(unsafe { *v.integer_value })
-        } else if v.double_value != std::ptr::null_mut() {
-            ParameterValue::Double(unsafe { *v.double_value })
-        } else if v.string_value != std::ptr::null_mut() {
-            let s = unsafe { CStr::from_ptr(v.string_value) };
-            let string = s.to_str().unwrap_or("").to_owned();
-            ParameterValue::String(string)
-        } else if v.byte_array_value != std::ptr::null_mut() {
-            let vals = unsafe {
-                std::slice::from_raw_parts((*v.byte_array_value).values, (*v.byte_array_value).size)
-            };
-            ParameterValue::ByteArray(vals.iter().cloned().collect())
-        } else if v.bool_array_value != std::ptr::null_mut() {
-            let vals = unsafe {
-                std::slice::from_raw_parts((*v.bool_array_value).values, (*v.bool_array_value).size)
-            };
-            ParameterValue::BoolArray(vals.iter().cloned().collect())
-        } else if v.integer_array_value != std::ptr::null_mut() {
-            let vals = unsafe {
-                std::slice::from_raw_parts(
-                    (*v.integer_array_value).values,
-                    (*v.integer_array_value).size,
-                )
-            };
-            ParameterValue::IntegerArray(vals.iter().cloned().collect())
-        } else if v.double_array_value != std::ptr::null_mut() {
-            let vals = unsafe {
-                std::slice::from_raw_parts(
-                    (*v.double_array_value).values,
-                    (*v.double_array_value).size,
-                )
-            };
-            ParameterValue::DoubleArray(vals.iter().cloned().collect())
-        } else if v.string_array_value != std::ptr::null_mut() {
-            let vals = unsafe {
-                std::slice::from_raw_parts(
-                    (*v.string_array_value).data,
-                    (*v.string_array_value).size,
-                )
-            };
-            let s = vals
-                .iter()
-                .map(|cs| {
-                    let s = unsafe { CStr::from_ptr(*cs) };
-                    s.to_str().unwrap_or("").to_owned()
-                })
-                .collect();
-            ParameterValue::StringArray(s)
-        } else {
-            ParameterValue::NotSet
-        }
-    }
-
-    fn from_parameter_value_msg(msg: rcl_interfaces::msg::ParameterValue) -> Self {
-        // todo: use constants from ParameterType message
-        match msg.type_ {
-            0 => ParameterValue::NotSet,
-            1 => ParameterValue::Bool(msg.bool_value),
-            2 => ParameterValue::Integer(msg.integer_value),
-            3 => ParameterValue::Double(msg.double_value),
-            4 => ParameterValue::String(msg.string_value),
-            5 => ParameterValue::ByteArray(msg.byte_array_value),
-            6 => ParameterValue::BoolArray(msg.bool_array_value),
-            7 => ParameterValue::IntegerArray(msg.integer_array_value),
-            8 => ParameterValue::DoubleArray(msg.double_array_value),
-            9 => ParameterValue::StringArray(msg.string_array_value),
-            _ => {
-                println!("warning: malformed parametervalue message");
-                ParameterValue::NotSet
-            }
-        }
-    }
-}
-
-pub struct Node {
-    context: Context,
-    pub params: Arc<Mutex<HashMap<String, ParameterValue>>>,
-    node_handle: Box<rcl_node_t>,
-    // the node owns the subscribers
-    subs: Vec<Box<dyn Sub>>,
-    // services,
-    services: Vec<Box<dyn Service>>,
-    // clients with hack to avoid locking just to wait...,
-    clients: Vec<(rcl_client_t, Arc<Mutex<dyn Client_>>)>,
-    // action clients
-    action_clients: Vec<(rcl_action_client_t, Arc<Mutex<dyn ActionClient_>>)>,
-    // action servers
-    action_servers: Vec<(rcl_action_server_t, Arc<Mutex<dyn ActionServer_>>)>,
-    // timers,
-    timers: Vec<Timer_>,
-    // and the publishers, whom we allow to be shared.. hmm.
-    pubs: Vec<Arc<rcl_publisher_t>>,
-}
-
-unsafe impl Send for Node {}
-
-impl Node {
-    pub fn name(&self) -> Result<String> {
-        let cstr = unsafe { rcl_node_get_name(self.node_handle.as_ref()) };
-        if cstr == std::ptr::null() {
-            return Err(Error::RCL_RET_NODE_INVALID);
-        }
-        let s = unsafe { CStr::from_ptr(cstr) };
-        Ok(s.to_str().unwrap_or("").to_owned())
-    }
-
-    pub fn fully_qualified_name(&self) -> Result<String> {
-        let cstr = unsafe { rcl_node_get_fully_qualified_name(self.node_handle.as_ref()) };
-        if cstr == std::ptr::null() {
-            return Err(Error::RCL_RET_NODE_INVALID);
-        }
-        let s = unsafe { CStr::from_ptr(cstr) };
-        Ok(s.to_str().unwrap_or("").to_owned())
-    }
-
-    pub fn namespace(&self) -> Result<String> {
-        let cstr = unsafe { rcl_node_get_namespace(self.node_handle.as_ref()) };
-        if cstr == std::ptr::null() {
-            return Err(Error::RCL_RET_NODE_INVALID);
-        }
-        let s = unsafe { CStr::from_ptr(cstr) };
-        Ok(s.to_str().unwrap_or("").to_owned())
-    }
-
-    fn load_params(&mut self) -> Result<()> {
-        let ctx = self.context.context_handle.lock().unwrap();
-        let mut params: Box<*mut rcl_params_t> = Box::new(std::ptr::null_mut());
-
-        let ret =
-            unsafe { rcl_arguments_get_param_overrides(&ctx.global_arguments, params.as_mut()) };
-        if ret != RCL_RET_OK as i32 {
-            eprintln!("could not read parameters: {}", ret);
-            return Err(Error::from_rcl_error(ret));
-        }
-
-        if *params == std::ptr::null_mut() {
-            return Ok(());
-        }
-
-        let node_names = unsafe {
-            std::slice::from_raw_parts(
-                (*(*params.as_ref())).node_names,
-                (*(*params.as_ref())).num_nodes,
-            )
-        };
-
-        let node_params = unsafe {
-            std::slice::from_raw_parts(
-                (*(*params.as_ref())).params,
-                (*(*params.as_ref())).num_nodes,
-            )
-        };
-
-        let qualified_name = self.fully_qualified_name()?;
-        let name = self.name()?;
-
-        for (nn, np) in node_names.iter().zip(node_params) {
-            let node_name_cstr = unsafe { CStr::from_ptr(*nn) };
-            let node_name = node_name_cstr.to_str().unwrap_or("");
-
-            // This is copied from rclcpp, but there is a comment there suggesting
-            // that more wildcards will be added in the future. Take note and mimic
-            // their behavior.
-            if !(node_name == "/**"
-                || node_name == "**"
-                || qualified_name == node_name
-                || name == node_name)
-            {
-                continue;
-            }
-
-            // make key value pairs.
-            let param_names =
-                unsafe { std::slice::from_raw_parts(np.parameter_names, np.num_params) };
-
-            let param_values =
-                unsafe { std::slice::from_raw_parts(np.parameter_values, np.num_params) };
-
-            let mut params = self.params.lock().unwrap();
-            for (s, v) in param_names.iter().zip(param_values) {
-                let s = unsafe { CStr::from_ptr(*s) };
-                let key = s.to_str().unwrap_or("");
-                let val = ParameterValue::from_rcl(&*v);
-                params.insert(key.to_owned(), val);
-            }
-        }
-
-        unsafe { rcl_yaml_node_struct_fini(*params) };
-        Ok(())
-    }
-
-    pub fn create(ctx: Context, name: &str, namespace: &str) -> Result<Node> {
-        // cleanup default options.
-        let (res, node_handle) = {
-            let mut ctx_handle = ctx.context_handle.lock().unwrap();
-
-            let c_node_name = CString::new(name).unwrap();
-            let c_node_ns = CString::new(namespace).unwrap();
-            let mut node_handle: Box<rcl_node_t> =
-                unsafe { Box::new(rcl_get_zero_initialized_node()) };
-            let res = unsafe {
-                let node_options = rcl_node_get_default_options();
-                rcl_node_init(
-                    node_handle.as_mut(),
-                    c_node_name.as_ptr(),
-                    c_node_ns.as_ptr(),
-                    ctx_handle.as_mut(),
-                    &node_options as *const _,
-                )
-            };
-            (res, node_handle)
-        };
-
-        if res == RCL_RET_OK as i32 {
-            let mut node = Node {
-                params: Arc::new(Mutex::new(HashMap::new())),
-                context: ctx,
-                node_handle,
-                subs: Vec::new(),
-                services: Vec::new(),
-                clients: Vec::new(),
-                action_clients: Vec::new(),
-                action_servers: Vec::new(),
-                timers: Vec::new(),
-                pubs: Vec::new(),
-            };
-            node.load_params()?;
-
-            node.setup_parameter_services()?;
-
-            Ok(node)
-        } else {
-            eprintln!("could not create node{}", res);
-            Err(Error::from_rcl_error(res))
-        }
-    }
-
-    fn setup_parameter_services(&mut self) -> Result<()> {
-        let node_name = self.name()?;
-        let params_cb = self.params.clone();
-        self.create_service::<rcl_interfaces::srv::SetParameters::Service>(
-            &format!("{}/set_parameters", node_name),
-            Box::new(move |req: rcl_interfaces::srv::SetParameters::Request| {
-                let mut result = rcl_interfaces::srv::SetParameters::Response::default();
-                for p in req.parameters {
-                    let val = ParameterValue::from_parameter_value_msg(p.value);
-                    params_cb.lock().unwrap().insert(p.name, val);
-                    let r = rcl_interfaces::msg::SetParametersResult {
-                        successful: true,
-                        reason: "".into(),
-                    };
-                    result.results.push(r);
-                }
-                result
-            }),
-        )?;
-
-        Ok(())
-    }
-
-    pub fn get_param(&self, name: &str) -> Option<ParameterValue> {
-        self.params.lock().unwrap().get(name).cloned()
-    }
-
-    fn create_subscription_helper(
-        &mut self,
-        topic: &str,
-        ts: *const rosidl_message_type_support_t,
-    ) -> Result<rcl_subscription_t> {
-        let mut subscription_handle = unsafe { rcl_get_zero_initialized_subscription() };
-        let topic_c_string = CString::new(topic).map_err(|_| Error::RCL_RET_INVALID_ARGUMENT)?;
-
-        let result = unsafe {
-            let mut subscription_options = rcl_subscription_get_default_options();
-            subscription_options.qos = rmw_qos_profile_t::default();
-            rcl_subscription_init(
-                &mut subscription_handle,
-                self.node_handle.as_mut(),
-                ts,
-                topic_c_string.as_ptr(),
-                &subscription_options,
-            )
-        };
-        if result == RCL_RET_OK as i32 {
-            Ok(subscription_handle)
-        } else {
-            Err(Error::from_rcl_error(result))
-        }
-    }
-
-    pub fn subscribe<T: 'static>(&mut self, topic: &str) -> Result<impl Stream<Item = T> + Unpin>
-    where
-        T: WrappedTypesupport,
-    {
-        let subscription_handle = self.create_subscription_helper(topic, T::get_ts())?;
-        let (sender, receiver) = mpsc::channel::<T>(10);
-
-        let ws = WrappedSub {
-            rcl_handle: subscription_handle,
-            sender,
-        };
-        self.subs.push(Box::new(ws));
-        Ok(receiver)
-    }
-
-    pub fn subscribe_native<T: 'static>(
-        &mut self,
-        topic: &str,
-    ) -> Result<impl Stream<Item = WrappedNativeMsg<T>>>
-    where
-        T: WrappedTypesupport,
-    {
-        let subscription_handle = self.create_subscription_helper(topic, T::get_ts())?;
-        let (sender, receiver) = mpsc::channel::<WrappedNativeMsg<T>>(10);
-
-        let ws = WrappedSubNative {
-            rcl_handle: subscription_handle,
-            sender,
-        };
-        self.subs.push(Box::new(ws));
-        Ok(receiver)
-    }
-
-    // Its not really untyped since we know the underlying type... But we throw this info away :)
-    pub fn subscribe_untyped(
-        &mut self,
-        topic: &str,
-        topic_type: &str,
-    ) -> Result<impl Stream<Item = Result<serde_json::Value>>> {
-        let msg = WrappedNativeMsgUntyped::new_from(topic_type)?;
-        let subscription_handle = self.create_subscription_helper(topic, msg.ts)?;
-        let (sender, receiver) = mpsc::channel::<Result<serde_json::Value>>(10);
-
-        let ws = WrappedSubUntyped {
-            rcl_handle: subscription_handle,
-            topic_type: topic_type.to_string(),
-            sender,
-        };
-        self.subs.push(Box::new(ws));
-        Ok(receiver)
-    }
-
-    fn create_service_helper(
-        &mut self,
-        service_name: &str,
-        service_ts: *const rosidl_service_type_support_t,
-    ) -> Result<rcl_service_t> {
-        let mut service_handle = unsafe { rcl_get_zero_initialized_service() };
-        let service_name_c_string =
-            CString::new(service_name).map_err(|_| Error::RCL_RET_INVALID_ARGUMENT)?;
-
-        let result = unsafe {
-            let service_options = rcl_service_get_default_options();
-            rcl_service_init(
-                &mut service_handle,
-                self.node_handle.as_mut(),
-                service_ts,
-                service_name_c_string.as_ptr(),
-                &service_options,
-            )
-        };
-        if result == RCL_RET_OK as i32 {
-            Ok(service_handle)
-        } else {
-            Err(Error::from_rcl_error(result))
-        }
-    }
-
-    pub fn create_service<T: 'static>(
-        &mut self,
-        service_name: &str,
-        callback: Box<dyn FnMut(T::Request) -> T::Response>,
-    ) -> Result<&rcl_service_t>
-    where
-        T: WrappedServiceTypeSupport,
-    {
-        let service_handle = self.create_service_helper(service_name, T::get_ts())?;
-        let ws = WrappedService::<T> {
-            rcl_handle: service_handle,
-            rcl_request: rmw_request_id_t {
-                writer_guid: [0; 16usize],
-                sequence_number: 0,
-            },
-            rcl_request_msg: WrappedNativeMsg::<T::Request>::new(),
-            callback,
-        };
-
-        self.services.push(Box::new(ws));
-        Ok(self.services.last().unwrap().handle()) // hmm...
-    }
-
-    fn create_client_helper(
-        &mut self,
-        service_name: &str,
-        service_ts: *const rosidl_service_type_support_t,
-    ) -> Result<rcl_client_t> {
-        let mut client_handle = unsafe { rcl_get_zero_initialized_client() };
-        let service_name_c_string =
-            CString::new(service_name).map_err(|_| Error::RCL_RET_INVALID_ARGUMENT)?;
-
-        let result = unsafe {
-            let client_options = rcl_client_get_default_options();
-            rcl_client_init(
-                &mut client_handle,
-                self.node_handle.as_mut(),
-                service_ts,
-                service_name_c_string.as_ptr(),
-                &client_options,
-            )
-        };
-        if result == RCL_RET_OK as i32 {
-            Ok(client_handle)
-        } else {
-            Err(Error::from_rcl_error(result))
-        }
-    }
-
-    pub fn create_client<T: 'static>(&mut self, service_name: &str) -> Result<Client<T>>
-    where
-        T: WrappedServiceTypeSupport,
-    {
-        let client_handle = self.create_client_helper(service_name, T::get_ts())?;
-        let ws = WrappedClient::<T> {
-            rcl_handle: client_handle,
-            response_channels: Vec::new(),
-        };
-
-        let arc = Arc::new(Mutex::new(ws));
-        let client_ = Arc::downgrade(&arc);
-        self.clients.push((client_handle, arc));
-        let c = Client { client_ };
-        Ok(c)
-    }
-
-    pub fn service_available<T: 'static + WrappedServiceTypeSupport>(
-        &self,
-        client: &Client<T>,
-    ) -> Result<bool> {
-        let client = client
-            .client_
-            .upgrade()
-            .ok_or(Error::RCL_RET_CLIENT_INVALID)?;
-        let client = client.lock().unwrap();
-        let mut avail = false;
-        let result = unsafe {
-            rcl_service_server_is_available(self.node_handle.as_ref(), client.handle(), &mut avail)
-        };
-
-        if result == RCL_RET_OK as i32 {
-            Ok(avail)
-        } else {
-            eprintln!("coult not send request {}", result);
-            Err(Error::from_rcl_error(result))
-        }
-    }
-
-    fn create_action_client_helper(
-        &mut self,
-        action_name: &str,
-        action_ts: *const rosidl_action_type_support_t,
-    ) -> Result<rcl_action_client_t> {
-        let mut client_handle = unsafe { rcl_action_get_zero_initialized_client() };
-        let action_name_c_string =
-            CString::new(action_name).map_err(|_| Error::RCL_RET_INVALID_ARGUMENT)?;
-
-        let result = unsafe {
-            let client_options = rcl_action_client_get_default_options();
-            rcl_action_client_init(
-                &mut client_handle,
-                self.node_handle.as_mut(),
-                action_ts,
-                action_name_c_string.as_ptr(),
-                &client_options,
-            )
-        };
-        if result == RCL_RET_OK as i32 {
-            Ok(client_handle)
-        } else {
-            Err(Error::from_rcl_error(result))
-        }
-    }
-
-    pub fn create_action_client<T: 'static>(&mut self, action_name: &str) -> Result<ActionClient<T>>
-    where
-        T: WrappedActionTypeSupport,
-    {
-        let client_handle = self.create_action_client_helper(action_name, T::get_ts())?;
-        let wa = WrappedActionClient::<T> {
-            rcl_handle: client_handle,
-            goal_response_channels: Vec::new(),
-            cancel_response_channels: Vec::new(),
-            feedback_senders: Vec::new(),
-            result_senders: Vec::new(),
-            result_requests: Vec::new(),
-            goal_status: HashMap::new(),
-        };
-
-        let arc = Arc::new(Mutex::new(wa));
-        let client = Arc::downgrade(&arc);
-        self.action_clients.push((client_handle, arc));
-        let c = ActionClient { client };
-        Ok(c)
-    }
-
-    pub fn action_server_available<T: 'static + WrappedActionTypeSupport>(
-        &self,
-        client: &ActionClient<T>,
-    ) -> Result<bool> {
-        let client = client
-            .client
-            .upgrade()
-            .ok_or(Error::RCL_RET_CLIENT_INVALID)?;
-        let client = client.lock().unwrap();
-        let mut avail = false;
-        let result = unsafe {
-            rcl_action_server_is_available(self.node_handle.as_ref(), client.handle(), &mut avail)
-        };
-
-        if result == RCL_RET_OK as i32 {
-            Ok(avail)
-        } else {
-            eprintln!("coult not send request {}", result);
-            Err(Error::from_rcl_error(result))
-        }
-    }
-
-    fn create_action_server_helper(
-        &mut self,
-        action_name: &str,
-        clock_handle: *mut rcl_clock_t,
-        action_ts: *const rosidl_action_type_support_t,
-    ) -> Result<rcl_action_server_t> {
-        let mut server_handle = unsafe { rcl_action_get_zero_initialized_server() };
-        let action_name_c_string =
-            CString::new(action_name).map_err(|_| Error::RCL_RET_INVALID_ARGUMENT)?;
-
-        let result = unsafe {
-            let server_options = rcl_action_server_get_default_options();
-
-            rcl_action_server_init(
-                &mut server_handle,
-                self.node_handle.as_mut(),
-                clock_handle,
-                action_ts,
-                action_name_c_string.as_ptr(),
-                &server_options,
-            )
-        };
-        if result == RCL_RET_OK as i32 {
-            Ok(server_handle)
-        } else {
-            Err(Error::from_rcl_error(result))
-        }
-    }
-
-    pub fn create_action_server<T: 'static>(
-        &mut self,
-        action_name: &str,
-        accept_goal_cb: Box<dyn FnMut(&uuid::Uuid, &T::Goal) -> bool>,
-        accept_cancel_cb: Box<dyn FnMut(&ServerGoal<T>) -> bool>,
-        goal_cb: Box<dyn FnMut(ServerGoal<T>)>,
-    ) -> Result<ActionServer<T>>
-    where
-        T: WrappedActionTypeSupport,
-    {
-        // for now automatically create a ros clock...
-        let mut clock_handle = MaybeUninit::<rcl_clock_t>::uninit();
-        let ret = unsafe {
-            rcl_ros_clock_init(
-                clock_handle.as_mut_ptr(),
-                &mut rcutils_get_default_allocator(),
-            )
-        };
-        if ret != RCL_RET_OK as i32 {
-            eprintln!("could not create steady clock: {}", ret);
-            return Err(Error::from_rcl_error(ret));
-        }
-        let mut clock_handle = Box::new(unsafe { clock_handle.assume_init() });
-
-        let server_handle =
-            self.create_action_server_helper(action_name, clock_handle.as_mut(), T::get_ts())?;
-        let wa = WrappedActionServer::<T> {
-            rcl_handle: server_handle,
-            clock_handle,
-            accept_goal_cb,
-            accept_cancel_cb,
-            goal_cb,
-            goals: HashMap::new(),
-            result_msgs: HashMap::new(),
-            result_requests: HashMap::new(),
-        };
-
-        let arc = Arc::new(Mutex::new(wa));
-        let server = Arc::downgrade(&arc);
-        self.action_servers.push((server_handle, arc));
-        let c = ActionServer { server };
-        Ok(c)
-    }
-
-    fn create_publisher_helper(
-        &mut self,
-        topic: &str,
-        typesupport: *const rosidl_message_type_support_t,
-    ) -> Result<rcl_publisher_t> {
-        let mut publisher_handle = unsafe { rcl_get_zero_initialized_publisher() };
-        let topic_c_string = CString::new(topic).map_err(|_| Error::RCL_RET_INVALID_ARGUMENT)?;
-
-        let result = unsafe {
-            let mut publisher_options = rcl_publisher_get_default_options();
-            publisher_options.qos = rmw_qos_profile_t::default();
-            rcl_publisher_init(
-                &mut publisher_handle,
-                self.node_handle.as_mut(),
-                typesupport,
-                topic_c_string.as_ptr(),
-                &publisher_options,
-            )
-        };
-        if result == RCL_RET_OK as i32 {
-            Ok(publisher_handle)
-        } else {
-            Err(Error::from_rcl_error(result))
-        }
-    }
-
-    pub fn create_publisher<T>(&mut self, topic: &str) -> Result<Publisher<T>>
-    where
-        T: WrappedTypesupport,
-    {
-        let publisher_handle = self.create_publisher_helper(topic, T::get_ts())?;
-        self.pubs.push(Arc::new(publisher_handle));
-        let p = Publisher {
-            handle: Arc::downgrade(self.pubs.last().unwrap()),
-            type_: PhantomData,
-        };
-        Ok(p)
-    }
-
-    pub fn create_publisher_untyped(
-        &mut self,
-        topic: &str,
-        topic_type: &str,
-    ) -> Result<PublisherUntyped> {
-        let dummy = WrappedNativeMsgUntyped::new_from(topic_type)?; // TODO, get ts without allocating msg
-        let publisher_handle = self.create_publisher_helper(topic, dummy.ts)?;
-
-        self.pubs.push(Arc::new(publisher_handle));
-        let p = PublisherUntyped {
-            handle: Arc::downgrade(self.pubs.last().unwrap()),
-            type_: topic_type.to_owned(),
-        };
-        Ok(p)
-    }
-
-    fn action_client_get_num_waits(
-        rcl_handle: &rcl_action_client_t,
-        num_subs: &mut usize,
-        num_gc: &mut usize,
-        num_timers: &mut usize,
-        num_clients: &mut usize,
-        num_services: &mut usize,
-    ) -> Result<()> {
-        unsafe {
-            let result = rcl_action_client_wait_set_get_num_entities(
-                rcl_handle,
-                num_subs,
-                num_gc,
-                num_timers,
-                num_clients,
-                num_services,
-            );
-            if result == RCL_RET_OK as i32 {
-                Ok(())
-            } else {
-                Err(Error::from_rcl_error(result))
-            }
-        }
-    }
-
-    fn action_server_get_num_waits(
-        rcl_handle: &rcl_action_server_t,
-        num_subs: &mut usize,
-        num_gc: &mut usize,
-        num_timers: &mut usize,
-        num_clients: &mut usize,
-        num_services: &mut usize,
-    ) -> Result<()> {
-        unsafe {
-            let result = rcl_action_server_wait_set_get_num_entities(
-                rcl_handle,
-                num_subs,
-                num_gc,
-                num_timers,
-                num_clients,
-                num_services,
-            );
-            if result == RCL_RET_OK as i32 {
-                Ok(())
-            } else {
-                Err(Error::from_rcl_error(result))
-            }
-        }
-    }
-
-    pub fn spin_once(&mut self, timeout: Duration) {
-        let timeout = timeout.as_nanos() as i64;
-        let mut ws = unsafe { rcl_get_zero_initialized_wait_set() };
-
-        // #[doc = "* This function is thread-safe for unique wait sets with unique contents."]
-        // #[doc = "* This function cannot operate on the same wait set in multiple threads, and"]
-        // #[doc = "* the wait sets may not share content."]
-        // #[doc = "* For example, calling rcl_wait() in two threads on two different wait sets"]
-        // #[doc = "* that both contain a single, shared guard condition is undefined behavior."]
-
-        // count action client wait set needs
-        let mut total_action_subs = 0;
-        let mut total_action_clients = 0;
-        for (ach, _) in &self.action_clients {
-            let mut num_subs = 0;
-            let mut num_gc = 0;
-            let mut num_timers = 0;
-            let mut num_clients = 0;
-            let mut num_services = 0;
-
-            Self::action_client_get_num_waits(
-                ach,
-                &mut num_subs,
-                &mut num_gc,
-                &mut num_timers,
-                &mut num_clients,
-                &mut num_services,
-            )
-            .expect("could not get action client wait sets");
-            // sanity check
-            assert_eq!(num_subs, 2);
-            assert_eq!(num_clients, 3);
-            assert_eq!(num_gc, 0);
-            assert_eq!(num_timers, 0);
-            assert_eq!(num_services, 0);
-
-            total_action_subs += num_subs;
-            total_action_clients += num_clients;
-        }
-
-        // count action server wait set needs
-        let mut total_action_timers = 0;
-        let mut total_action_services = 0;
-        for (ash, _) in &self.action_servers {
-            let mut num_subs = 0;
-            let mut num_gc = 0;
-            let mut num_timers = 0;
-            let mut num_clients = 0;
-            let mut num_services = 0;
-
-            Self::action_server_get_num_waits(
-                ash,
-                &mut num_subs,
-                &mut num_gc,
-                &mut num_timers,
-                &mut num_clients,
-                &mut num_services,
-            )
-            .expect("could not get action client wait sets");
-            // sanity check
-            assert_eq!(num_subs, 0);
-            assert_eq!(num_clients, 0);
-            assert_eq!(num_gc, 0);
-            assert_eq!(num_timers, 1);
-            assert_eq!(num_services, 3);
-
-            total_action_timers += num_timers;
-            total_action_services += num_services;
-        }
-
-        {
-            let mut ctx = self.context.context_handle.lock().unwrap();
-
-            unsafe {
-                rcl_wait_set_init(
-                    &mut ws,
-                    self.subs.len() + total_action_subs,
-                    0,
-                    self.timers.len() + total_action_timers,
-                    self.clients.len() + total_action_clients,
-                    self.services.len() + total_action_services,
-                    0,
-                    ctx.as_mut(),
-                    rcutils_get_default_allocator(),
-                );
-            }
-        }
-        unsafe {
-            rcl_wait_set_clear(&mut ws);
-        }
-
-        for s in self.subs.iter() {
-            unsafe {
-                rcl_wait_set_add_subscription(&mut ws, s.handle(), std::ptr::null_mut());
-            }
-        }
-
-        for s in self.timers.iter() {
-            unsafe {
-                rcl_wait_set_add_timer(&mut ws, &s.timer_handle, std::ptr::null_mut());
-            }
-        }
-
-        for (handle, _) in self.clients.iter() {
-            unsafe {
-                rcl_wait_set_add_client(&mut ws, &*handle, std::ptr::null_mut());
-            }
-        }
-
-        for s in self.services.iter() {
-            unsafe {
-                rcl_wait_set_add_service(&mut ws, s.handle(), std::ptr::null_mut());
-            }
-        }
-
-        // code below assumes that actions are added last... perhaps a
-        // bad assumption.  e.g. we add subscriptions and timers of
-        // the node before ones created automatically by actions. we
-        // then assume that we can count on the waitables created by
-        // the actions are added at the end of the wait set arrays
-        for (ac, _) in self.action_clients.iter() {
-            unsafe {
-                rcl_action_wait_set_add_action_client(
-                    &mut ws,
-                    ac,
-                    std::ptr::null_mut(),
-                    std::ptr::null_mut(),
-                );
-            }
-        }
-        for (ash, _) in self.action_servers.iter() {
-            unsafe {
-                rcl_action_wait_set_add_action_server(&mut ws, ash, std::ptr::null_mut());
-            }
-        }
-
-        let ret = unsafe { rcl_wait(&mut ws, timeout) };
-
-        if ret == RCL_RET_TIMEOUT as i32 {
-            unsafe {
-                rcl_wait_set_fini(&mut ws);
-            }
-            return;
-        }
-
-        let ws_subs = unsafe { std::slice::from_raw_parts(ws.subscriptions, self.subs.len()) };
-        for (s, ws_s) in self.subs.iter_mut().zip(ws_subs) {
-            if ws_s != &std::ptr::null() {
-                s.handle_incoming();
-            }
-        }
-
-        let ws_timers = unsafe { std::slice::from_raw_parts(ws.timers, self.timers.len()) };
-        let mut timers_to_remove = vec![];
-        for (s, ws_s) in self.timers.iter_mut().zip(ws_timers) {
-            if ws_s != &std::ptr::null() {
-                let mut is_ready = false;
-                let ret = unsafe { rcl_timer_is_ready(&s.timer_handle, &mut is_ready) };
-                if ret == RCL_RET_OK as i32 {
-                    if is_ready {
-                        let mut nanos = 0i64;
-                        // todo: error handling
-                        let ret = unsafe {
-                            rcl_timer_get_time_since_last_call(&s.timer_handle, &mut nanos)
-                        };
-                        if ret == RCL_RET_OK as i32 {
-                            let ret = unsafe { rcl_timer_call(&mut s.timer_handle) };
-                            if ret == RCL_RET_OK as i32 {
-                                match s.sender.try_send(Duration::from_nanos(nanos as u64)) {
-                                    Err(e) => {
-                                        if e.is_full() {
-                                            println!("Warning: timer tick not handled in time - no wakeup will occur");
-                                        }
-                                        if e.is_disconnected() {
-                                            // client dropped the timer handle, let's drop our timer as well.
-                                            timers_to_remove.push(s.timer_handle);
-                                        }
-                                    }
-                                    _ => {} // ok
-                                }
-                            }
-                        }
-                    }
-                }
-            }
-        }
-        // drop timers scheduled for deletion
-        self.timers
-            .retain(|t| !timers_to_remove.contains(&t.timer_handle));
-
-        let ws_clients = unsafe { std::slice::from_raw_parts(ws.clients, self.clients.len()) };
-        for ((_, s), ws_s) in self.clients.iter_mut().zip(ws_clients) {
-            if ws_s != &std::ptr::null() {
-                let mut s = s.lock().unwrap();
-                s.handle_response();
-            }
-        }
-
-        let ws_services = unsafe { std::slice::from_raw_parts(ws.services, self.services.len()) };
-        for (s, ws_s) in self.services.iter_mut().zip(ws_services) {
-            if ws_s != &std::ptr::null() {
-                let ret = unsafe {
-                    rcl_take_request(s.handle(), s.rcl_request_id(), s.rcl_request_msg())
-                };
-                if ret == RCL_RET_OK as i32 {
-                    s.run_cb();
-                }
-            }
-        }
-
-        for (ac, s) in &self.action_clients {
-            let mut is_feedback_ready = false;
-            let mut is_status_ready = false;
-            let mut is_goal_response_ready = false;
-            let mut is_cancel_response_ready = false;
-            let mut is_result_response_ready = false;
-
-            let ret = unsafe {
-                rcl_action_client_wait_set_get_entities_ready(
-                    &ws,
-                    ac,
-                    &mut is_feedback_ready,
-                    &mut is_status_ready,
-                    &mut is_goal_response_ready,
-                    &mut is_cancel_response_ready,
-                    &mut is_result_response_ready,
-                )
-            };
-
-            if ret != RCL_RET_OK as i32 {
-                continue;
-            }
-
-            if is_feedback_ready {
-                let mut acs = s.lock().unwrap();
-                acs.handle_feedback_msg();
-            }
-
-            if is_status_ready {
-                let mut acs = s.lock().unwrap();
-                acs.handle_status_msg();
-            }
-
-            if is_goal_response_ready {
-                let mut acs = s.lock().unwrap();
-                acs.handle_goal_response();
-            }
-
-            if is_cancel_response_ready {
-                let mut acs = s.lock().unwrap();
-                acs.handle_cancel_response();
-            }
-
-            if is_result_response_ready {
-                let mut acs = s.lock().unwrap();
-                acs.handle_result_response();
-            }
-        }
-
-        for (ash, s) in &self.action_servers {
-            let mut is_goal_request_ready = false;
-            let mut is_cancel_request_ready = false;
-            let mut is_result_request_ready = false;
-            let mut is_goal_expired = false;
-
-            let ret = unsafe {
-                rcl_action_server_wait_set_get_entities_ready(
-                    &ws,
-                    ash,
-                    &mut is_goal_request_ready,
-                    &mut is_cancel_request_ready,
-                    &mut is_result_request_ready,
-                    &mut is_goal_expired,
-                )
-            };
-
-            if ret != RCL_RET_OK as i32 {
-                continue;
-            }
-
-            if is_goal_request_ready {
-                let mut acs = s.lock().unwrap();
-                acs.handle_goal_request(s.clone());
-            }
-
-            if is_cancel_request_ready {
-                let mut acs = s.lock().unwrap();
-                acs.handle_cancel_request();
-            }
-
-            if is_result_request_ready {
-                let mut acs = s.lock().unwrap();
-                acs.handle_result_request();
-            }
-
-            if is_goal_expired {
-                let mut acs = s.lock().unwrap();
-                acs.handle_goal_expired();
-            }
-        }
-
-        unsafe {
-            rcl_wait_set_fini(&mut ws);
-        }
-    }
-
-    pub fn get_topic_names_and_types(&self) -> Result<HashMap<String, Vec<String>>> {
-        let mut tnat = unsafe { rmw_get_zero_initialized_names_and_types() };
-        let ret = unsafe {
-            rcl_get_topic_names_and_types(
-                self.node_handle.as_ref(),
-                &mut rcutils_get_default_allocator(),
-                false,
-                &mut tnat,
-            )
-        };
-        if ret != RCL_RET_OK as i32 {
-            eprintln!("could not get topic names and types {}", ret);
-            return Err(Error::from_rcl_error(ret));
-        }
-
-        let names = unsafe { std::slice::from_raw_parts(tnat.names.data, tnat.names.size) };
-        let types = unsafe { std::slice::from_raw_parts(tnat.types, tnat.names.size) };
-
-        let mut res = HashMap::new();
-        for (n, t) in names.iter().zip(types) {
-            let topic_name = unsafe { CStr::from_ptr(*n).to_str().unwrap().to_owned() };
-            let topic_types = unsafe { std::slice::from_raw_parts(t, t.size) };
-            let topic_types: Vec<String> = unsafe {
-                topic_types
-                    .iter()
-                    .map(|t| CStr::from_ptr(*((*t).data)).to_str().unwrap().to_owned())
-                    .collect()
-            };
-            res.insert(topic_name, topic_types);
-        }
-        unsafe {
-            rmw_names_and_types_fini(&mut tnat);
-        } // TODO: check return value
-        Ok(res)
-    }
-
-    pub fn create_wall_timer(&mut self, period: Duration) -> Result<Timer> {
-        let mut clock_handle = MaybeUninit::<rcl_clock_t>::uninit();
-
-        let ret = unsafe {
-            rcl_steady_clock_init(
-                clock_handle.as_mut_ptr(),
-                &mut rcutils_get_default_allocator(),
-            )
-        };
-        if ret != RCL_RET_OK as i32 {
-            eprintln!("could not create steady clock: {}", ret);
-            return Err(Error::from_rcl_error(ret));
-        }
-
-        let mut clock_handle = Box::new(unsafe { clock_handle.assume_init() });
-        let mut timer_handle = unsafe { rcl_get_zero_initialized_timer() };
-
-        {
-            let mut ctx = self.context.context_handle.lock().unwrap();
-            let ret = unsafe {
-                rcl_timer_init(
-                    &mut timer_handle,
-                    clock_handle.as_mut(),
-                    ctx.as_mut(),
-                    period.as_nanos() as i64,
-                    None,
-                    rcutils_get_default_allocator(),
-                )
-            };
-
-            if ret != RCL_RET_OK as i32 {
-                eprintln!("could not create timer: {}", ret);
-                return Err(Error::from_rcl_error(ret));
-            }
-        }
-
-        let (tx, rx) = mpsc::channel::<Duration>(1);
-
-        let timer = Timer_ {
-            timer_handle,
-            clock_handle,
-            sender: tx,
-        };
-        self.timers.push(timer);
-
-        let out_timer = Timer { receiver: rx };
-
-        Ok(out_timer)
-    }
-
-    pub fn logger<'a>(&'a self) -> &'a str {
-        let ptr = unsafe { rcl_node_get_logger_name(self.node_handle.as_ref()) };
-        if ptr == std::ptr::null() {
-            return "";
-        }
-        let s = unsafe { CStr::from_ptr(ptr) };
-        s.to_str().unwrap_or("")
-    }
-}
-
-struct Timer_ {
-    timer_handle: rcl_timer_t,
-    clock_handle: Box<rcl_clock_t>,
-    sender: mpsc::Sender<Duration>,
-}
-
-pub struct Timer {
-    receiver: mpsc::Receiver<Duration>,
-}
-
-impl Timer {
-    pub async fn tick(&mut self) -> Result<Duration> {
-        let next = self.receiver.next().await;
-        if let Some(elapsed) = next {
-            Ok(elapsed)
-        } else {
-            Err(Error::RCL_RET_TIMER_INVALID)
-        }
-    }
-}
-
-// Since publishers are temporarily upgraded to owners during the
-// actual publish but are not the ones that handle cleanup, we simply
-// wait until there are no other owners in the cleanup procedure. The
-// next time a publisher wants to publish they will fail because the
-// value in the Arc has been dropped. Hacky but works.
-fn wait_until_unwrapped<T>(mut a: Arc<T>) -> T
-where
-    T: std::fmt::Debug,
-{
-    loop {
-        match Arc::try_unwrap(a) {
-            Ok(b) => return b,
-            Err(t) => a = t,
-        }
-    }
-}
-
-impl Drop for Node {
-    fn drop(&mut self) {
-        // fini functions are not thread safe so lock the context.
-        let _ctx_handle = self.context.context_handle.lock().unwrap();
-
-        for s in &mut self.subs {
-            s.destroy(&mut self.node_handle);
-        }
-        for s in &mut self.services {
-            s.destroy(&mut self.node_handle);
-        }
-        for t in &mut self.timers {
-            // TODO: check return values
-            let _ret = unsafe { rcl_timer_fini(&mut t.timer_handle) };
-            // TODO: allow other types of clocks...
-            let _ret = unsafe { rcl_steady_clock_fini(t.clock_handle.as_mut()) };
-        }
-        for (_, c) in &mut self.action_clients {
-            c.lock().unwrap().destroy(&mut self.node_handle);
-        }
-        for (_, s) in &mut self.action_servers {
-            s.lock().unwrap().destroy(&mut self.node_handle);
-        }
-        while let Some(p) = self.pubs.pop() {
-            let mut p = wait_until_unwrapped(p);
-            let _ret = unsafe { rcl_publisher_fini(&mut p as *mut _, self.node_handle.as_mut()) };
-            // TODO: check ret
-        }
-        unsafe {
-            rcl_node_fini(self.node_handle.as_mut());
-        }
-    }
-}
-
-impl<T: 'static> Publisher<T>
-where
-    T: WrappedTypesupport,
-{
-    pub fn publish(&self, msg: &T) -> Result<()>
-    where
-        T: WrappedTypesupport,
-    {
-        // upgrade to actual ref. if still alive
-        let publisher = self
-            .handle
-            .upgrade()
-            .ok_or(Error::RCL_RET_PUBLISHER_INVALID)?;
-        let native_msg: WrappedNativeMsg<T> = WrappedNativeMsg::<T>::from(msg);
-        let result = unsafe {
-            rcl_publish(
-                publisher.as_ref(),
-                native_msg.void_ptr(),
-                std::ptr::null_mut(),
-            )
-        };
-
-        if result == RCL_RET_OK as i32 {
-            Ok(())
-        } else {
-            eprintln!("coult not publish {}", result);
-            Err(Error::from_rcl_error(result))
-        }
-    }
-
-    pub fn publish_native(&self, msg: &WrappedNativeMsg<T>) -> Result<()>
-    where
-        T: WrappedTypesupport,
-    {
-        // upgrade to actual ref. if still alive
-        let publisher = self
-            .handle
-            .upgrade()
-            .ok_or(Error::RCL_RET_PUBLISHER_INVALID)?;
-
-        let result =
-            unsafe { rcl_publish(publisher.as_ref(), msg.void_ptr(), std::ptr::null_mut()) };
-        if result == RCL_RET_OK as i32 {
-            Ok(())
-        } else {
-            eprintln!("could not publish native {}", result);
-            Err(Error::from_rcl_error(result))
-        }
-    }
-}
-
-impl<T: 'static> Client<T>
-where
-    T: WrappedServiceTypeSupport,
-{
-    pub fn request(&self, msg: &T::Request) -> Result<impl Future<Output = Result<T::Response>>>
-    where
-        T: WrappedServiceTypeSupport,
-    {
-        // upgrade to actual ref. if still alive
-        let client = self
-            .client_
-            .upgrade()
-            .ok_or(Error::RCL_RET_CLIENT_INVALID)?;
-        let mut client = client.lock().unwrap();
-        let native_msg: WrappedNativeMsg<T::Request> = WrappedNativeMsg::<T::Request>::from(msg);
-        let mut seq_no = 0i64;
-        let result =
-            unsafe { rcl_send_request(&client.rcl_handle, native_msg.void_ptr(), &mut seq_no) };
-
-        let (sender, receiver) = oneshot::channel::<T::Response>();
-
-        if result == RCL_RET_OK as i32 {
-            client.response_channels.push((seq_no, sender));
-            // instead of "canceled" we return invalid client.
-            Ok(receiver.map_err(|_| Error::RCL_RET_CLIENT_INVALID))
-        } else {
-            eprintln!("coult not send request {}", result);
-            Err(Error::from_rcl_error(result))
-        }
-    }
-}
-
-impl<T: 'static> ClientGoal<T>
-where
-    T: WrappedActionTypeSupport,
-{
-    pub fn get_status(&self) -> Result<GoalStatus> {
-        let client = self
-            .client
-            .upgrade()
-            .ok_or(Error::RCL_RET_ACTION_CLIENT_INVALID)?;
-        let client = client.lock().unwrap();
-
-        Ok(client.get_goal_status(&self.uuid))
-    }
-
-    pub fn get_result(&mut self) -> Result<impl Future<Output = Result<T::Result>>> {
-        if let Some(result_channel) = self.result.lock().unwrap().take() {
-            // upgrade to actual ref. if still alive
-            let client = self
-                .client
-                .upgrade()
-                .ok_or(Error::RCL_RET_ACTION_CLIENT_INVALID)?;
-            let mut client = client.lock().unwrap();
-
-            client.send_result_request(self.uuid);
-
-            Ok(result_channel.map_err(|_| Error::RCL_RET_ACTION_CLIENT_INVALID))
-        } else {
-            // todo: error codes...
-            println!("already asked for the result!");
-            Err(Error::RCL_RET_ACTION_CLIENT_INVALID)
-        }
-    }
-
-    pub fn get_feedback(&self) -> Result<impl Stream<Item = T::Feedback> + Unpin> {
-        if let Some(feedback_channel) = self.feedback.lock().unwrap().take() {
-            Ok(feedback_channel)
-        } else {
-            // todo: error codes...
-            println!("someone else owns the feedback consumer stream");
-            Err(Error::RCL_RET_ACTION_CLIENT_INVALID)
-        }
-    }
-
-    pub fn cancel(&self) -> Result<impl Future<Output = Result<()>>> {
-        // upgrade to actual ref. if still alive
-        let client = self
-            .client
-            .upgrade()
-            .ok_or(Error::RCL_RET_ACTION_CLIENT_INVALID)?;
-        let mut client = client.lock().unwrap();
-
-        client.send_cancel_request(&self.uuid)
-    }
-}
-
-impl<T: 'static> ActionClient<T>
-where
-    T: WrappedActionTypeSupport,
-{
-    pub fn send_goal_request(
-        &self,
-        goal: T::Goal,
-    ) -> Result<impl Future<Output = Result<ClientGoal<T>>>>
-    where
-        T: WrappedActionTypeSupport,
-    {
-        // upgrade to actual ref. if still alive
-        let client = self
-            .client
-            .upgrade()
-            .ok_or(Error::RCL_RET_ACTION_CLIENT_INVALID)?;
-        let mut client = client.lock().unwrap();
-
-        let uuid = uuid::Uuid::new_v4();
-        let uuid_msg = unique_identifier_msgs::msg::UUID {
-            uuid: uuid.as_bytes().to_vec(),
-        };
-        let request_msg = T::make_goal_request_msg(uuid_msg, goal);
-        let native_msg = WrappedNativeMsg::<
-            <<T as WrappedActionTypeSupport>::SendGoal as WrappedServiceTypeSupport>::Request,
-        >::from(&request_msg);
-        let mut seq_no = 0i64;
-        let result = unsafe {
-            rcl_action_send_goal_request(&client.rcl_handle, native_msg.void_ptr(), &mut seq_no)
-        };
-
-        // set up channels
-        let (goal_req_sender, goal_req_receiver) = oneshot::channel::<
-            <<T as WrappedActionTypeSupport>::SendGoal as WrappedServiceTypeSupport>::Response,
-        >();
-        let (feedback_sender, feedback_receiver) = mpsc::channel::<T::Feedback>(1);
-        client.feedback_senders.push((uuid, feedback_sender));
-        let (result_sender, result_receiver) = oneshot::channel::<T::Result>();
-        client.result_senders.push((uuid, result_sender));
-
-        if result == RCL_RET_OK as i32 {
-            client
-                .goal_response_channels
-                .push((seq_no, goal_req_sender));
-            // instead of "canceled" we return invalid client.
-            let fut_client = Weak::clone(&self.client);
-            let future = goal_req_receiver
-                .map_err(|_| Error::RCL_RET_ACTION_CLIENT_INVALID)
-                .map(move |r| match r {
-                    Ok(resp) => {
-                        let (accepted, _stamp) = T::destructure_goal_response_msg(resp);
-                        if accepted {
-                            Ok(ClientGoal {
-                                client: fut_client,
-                                uuid,
-                                feedback: Arc::new(Mutex::new(Some(feedback_receiver))),
-                                result: Arc::new(Mutex::new(Some(result_receiver))),
-                            })
-                        } else {
-                            println!("goal rejected");
-                            Err(Error::RCL_RET_ACTION_GOAL_REJECTED)
-                        }
-                    }
-                    Err(e) => Err(e),
-                });
-            Ok(future)
-        } else {
-            eprintln!("coult not send goal request {}", result);
-            Err(Error::from_rcl_error(result))
-        }
-    }
-}
-
-impl PublisherUntyped {
-    pub fn publish(&self, msg: serde_json::Value) -> Result<()> {
-        // upgrade to actual ref. if still alive
-        let publisher = self
-            .handle
-            .upgrade()
-            .ok_or(Error::RCL_RET_PUBLISHER_INVALID)?;
-
-        let mut native_msg = WrappedNativeMsgUntyped::new_from(&self.type_)?;
-        native_msg.from_json(msg)?;
-
-        let result = unsafe {
-            rcl_publish(
-                publisher.as_ref(),
-                native_msg.void_ptr(),
-                std::ptr::null_mut(),
-            )
-        };
-
-        if result == RCL_RET_OK as i32 {
-            Ok(())
-        } else {
-            eprintln!("coult not publish {}", result);
-            Err(Error::from_rcl_error(result))
-        }
-    }
-}
-
-#[derive(Debug)]
-pub enum ClockType {
-    RosTime,
-    SystemTime,
-    SteadyTime,
-}
-
-unsafe impl Send for Clock {}
-
-pub struct Clock {
-    clock_handle: Box<rcl_clock_t>,
-}
-
-impl Clock {
-    fn clock_type_to_rcl(ct: &ClockType) -> rcl_clock_type_t {
-        match ct {
-            ClockType::RosTime => rcl_clock_type_t::RCL_ROS_TIME,
-            ClockType::SystemTime => rcl_clock_type_t::RCL_SYSTEM_TIME,
-            ClockType::SteadyTime => rcl_clock_type_t::RCL_STEADY_TIME,
-        }
-    }
-
-    pub fn create(ct: ClockType) -> Result<Self> {
-        let mut clock_handle = MaybeUninit::<rcl_clock_t>::uninit();
-
-        let rcl_ct = Clock::clock_type_to_rcl(&ct);
-        let ret = unsafe {
-            rcl_clock_init(
-                rcl_ct,
-                clock_handle.as_mut_ptr(),
-                &mut rcutils_get_default_allocator(),
-            )
-        };
-        if ret != RCL_RET_OK as i32 {
-            eprintln!("could not create {:?} clock: {}", ct, ret);
-            return Err(Error::from_rcl_error(ret));
-        }
-
-        let clock_handle = Box::new(unsafe { clock_handle.assume_init() });
-        Ok(Clock { clock_handle })
-    }
-
-    pub fn get_now(&mut self) -> Result<Duration> {
-        let valid = unsafe { rcl_clock_valid(&mut *self.clock_handle) };
-        if !valid {
-            return Err(Error::from_rcl_error(RCL_RET_INVALID_ARGUMENT as i32));
-        }
-        let mut tp: rcutils_time_point_value_t = 0;
-        let ret = unsafe { rcl_clock_get_now(&mut *self.clock_handle, &mut tp) };
-
-        if ret != RCL_RET_OK as i32 {
-            eprintln!("could not create steady clock: {}", ret);
-            return Err(Error::from_rcl_error(ret));
-        }
-
-        let dur = Duration::from_nanos(tp as u64);
-
-        Ok(dur)
-    }
-
-    pub fn to_builtin_time(d: &Duration) -> builtin_interfaces::msg::Time {
-        let sec = d.as_secs() as i32;
-        let nanosec = d.subsec_nanos();
-        builtin_interfaces::msg::Time { sec, nanosec }
-    }
-}
-
-impl Drop for Clock {
-    fn drop(&mut self) {
-        unsafe {
-            rcl_clock_fini(&mut *self.clock_handle);
-        }
-    }
-}
-
-#[cfg(test)]
-mod tests {
-    use super::*;
-
-    #[test]
-    fn test_context_drop() -> () {
-        {
-            let ctx = Context::create().unwrap();
-            assert!(ctx.is_valid());
-        }
-        {
-            let ctx = Context::create().unwrap();
-            assert!(ctx.is_valid());
-        }
-    }
-
-    #[test]
-    fn test_ros_str() -> () {
-        let hej = "hej hopp";
-        let mut msg = WrappedNativeMsg::<std_msgs::msg::String>::new();
-        msg.data.assign(hej);
-        assert_eq!(msg.data.to_str(), hej);
-    }
-
-    #[test]
-    fn test_copy_fields() -> () {
-        let msg_orig = std_msgs::msg::String { data: "hej".into() };
-        let rosmsg = WrappedNativeMsg::<std_msgs::msg::String>::from(&msg_orig);
-        let msg2 = std_msgs::msg::String::from_native(&rosmsg);
-        assert_eq!(msg_orig, msg2);
-    }
-
-    #[test]
-    fn test_introspection_string() -> () {
-        unsafe {
-            use std::ffi::CStr;
-
-            let x = rosidl_typesupport_introspection_c__get_message_type_support_handle__std_msgs__msg__String();
-            let members = (*x).data as *const rosidl_typesupport_introspection_c__MessageMembers;
-            println!("{:#?}", *members);
-
-            assert_eq!((*members).member_count_, 1);
-
-            let s = CStr::from_ptr((*members).message_namespace_)
-                .to_str()
-                .unwrap();
-            assert_eq!(s, "std_msgs__msg");
-
-            let s = CStr::from_ptr((*members).message_name_).to_str().unwrap();
-            assert_eq!(s, "String");
-
-            let member = (*members).members_;
-            println!("member: {:#?}", *member);
-            let field_name = CStr::from_ptr((*member).name_).to_str().unwrap();
-            let type_id = (*member).type_id_;
-            let is_array = (*member).is_array_;
-            assert_eq!(field_name, "data");
-            assert_eq!(
-                type_id,
-                rosidl_typesupport_introspection_c__ROS_TYPE_STRING as u8
-            );
-            assert_eq!(is_array, false);
-        }
-    }
-
-    #[test]
-    #[should_panic] // we are testing that we cannot have to many elements in a fixed sized field
-    fn test_fixedsizearray() -> () {
-        unsafe {
-            let x = rosidl_typesupport_introspection_c__get_message_type_support_handle__geometry_msgs__msg__AccelWithCovariance();
-            let members = (*x).data as *const rosidl_typesupport_introspection_c__MessageMembers;
-            println!("{:#?}", *members);
-
-            let memberslice =
-                std::slice::from_raw_parts((*members).members_, (*members).member_count_ as usize);
-            for member in memberslice {
-                println!("member: {:#?}", *member);
-            }
-
-            let msg_native = WrappedNativeMsg::<geometry_msgs::msg::AccelWithCovariance>::new();
-            let mut msg = geometry_msgs::msg::AccelWithCovariance::from_native(&msg_native);
-            println!("{:#?}", msg);
-            msg.covariance[0] = 10.0;
-            msg.covariance[10] = 10.0;
-            msg.covariance[35] = 99.0;
-            msg.covariance.push(4444.0);
-            let msg_native2 =
-                WrappedNativeMsg::<geometry_msgs::msg::AccelWithCovariance>::from(&msg);
-            let msg2 = geometry_msgs::msg::AccelWithCovariance::from_native(&msg_native2);
-            println!("{:#?}", msg2);
-        }
-    }
-
-    #[test]
-    #[should_panic] // we are testing that we cannot have to many elements in a fixed sized field
-    fn test_capped_sequence() -> () {
-        // float64[<=3] dimensions in the .msg translates to a float64 sequence AND an array size field. handle it...
-        unsafe {
-            let x = rosidl_typesupport_introspection_c__get_message_type_support_handle__shape_msgs__msg__SolidPrimitive();
-            let members = (*x).data as *const rosidl_typesupport_introspection_c__MessageMembers;
-            println!("{:#?}", *members);
-
-            let memberslice =
-                std::slice::from_raw_parts((*members).members_, (*members).member_count_ as usize);
-            for member in memberslice {
-                println!("member: {:#?}", *member);
-            }
-
-            let msg_native = WrappedNativeMsg::<shape_msgs::msg::SolidPrimitive>::new();
-            let mut msg = shape_msgs::msg::SolidPrimitive::from_native(&msg_native);
-            println!("{:#?}", msg);
-            msg.dimensions.push(1.0);
-            msg.dimensions.push(1.0);
-            msg.dimensions.push(1.0);
-            msg.dimensions.push(1.0); // only three elements allowed
-            let _msg_native2 = WrappedNativeMsg::<shape_msgs::msg::SolidPrimitive>::from(&msg);
-        }
-    }
-
-    #[test]
-    fn test_generation_string_use() -> () {
-        let msg = std_msgs::msg::String { data: "hej".into() };
-        let msg2 = msg.clone();
-        let msg_native = WrappedNativeMsg::<std_msgs::msg::String>::from(&msg2);
-        let msg2 = std_msgs::msg::String::from_native(&msg_native);
-        assert_eq!(msg, msg2)
-    }
-
-    #[test]
-    fn test_generation_bool_use() -> () {
-        let msg = std_msgs::msg::Bool { data: true };
-        let msg_native = WrappedNativeMsg::<std_msgs::msg::Bool>::from(&msg);
-        let msg2 = std_msgs::msg::Bool::from_native(&msg_native);
-        assert_eq!(msg, msg2);
-    }
-
-    #[test]
-    fn test_float_sequence() -> () {
-        use trajectory_msgs::msg::*;
-        let native = WrappedNativeMsg::<JointTrajectoryPoint>::new();
-        let mut msg = JointTrajectoryPoint::from_native(&native);
-        msg.positions.push(39.0);
-        msg.positions.push(34.0);
-        let new_native = WrappedNativeMsg::<JointTrajectoryPoint>::from(&msg);
-        let new_msg = JointTrajectoryPoint::from_native(&new_native);
-        println!("{:#?}", new_msg);
-        assert_eq!(msg, new_msg);
-    }
-
-    #[test]
-    fn test_deault() -> () {
-        use trajectory_msgs::msg::*;
-        let mut msg: JointTrajectoryPoint = Default::default();
-        msg.positions.push(39.0);
-        msg.positions.push(34.0);
-        let mut new_native = WrappedNativeMsg::<JointTrajectoryPoint>::from(&msg);
-        unsafe { *((*new_native).positions.data) = 88.9 };
-        let new_msg = JointTrajectoryPoint::from_native(&new_native);
-        println!("{:#?}", new_msg);
-        assert_ne!(msg, new_msg);
-    }
-
-    #[test]
-    fn test_untyped_json() -> () {
-        let mut msg = trajectory_msgs::msg::JointTrajectoryPoint::default();
-        msg.positions.push(39.0);
-        msg.positions.push(34.0);
-        let json = serde_json::to_value(msg.clone()).unwrap();
-
-        let mut native =
-            WrappedNativeMsgUntyped::new_from("trajectory_msgs/msg/JointTrajectoryPoint").unwrap();
-        native.from_json(json.clone()).unwrap();
-        let json2 = native.to_json().unwrap();
-        assert_eq!(json, json2);
-
-        let msg2: trajectory_msgs::msg::JointTrajectoryPoint =
-            serde_json::from_value(json2).unwrap();
-        assert_eq!(msg, msg2);
-    }
-=======
 mod utils;
 pub use utils::*;
->>>>>>> 80c0db3f
 
 mod subscribers;
 use subscribers::*;
