--- conflicted
+++ resolved
@@ -33,10 +33,7 @@
 
 [build-dependencies]
 r2r_common = { path = "../r2r_common", version = "0.3.2" }
-<<<<<<< HEAD
 r2r_msg_gen = { path = "../r2r_msg_gen", version = "0.3.4" }
-=======
-r2r_msg_gen = { path = "../r2r_msg_gen", version = "0.3.3" }
 
 [features]
 save-bindgen = ["r2r_rcl/save-bindgen", "r2r_msg_gen/save-bindgen", "r2r_actions/save-bindgen"]
@@ -44,4 +41,3 @@
 
 [package.metadata.docs.rs]
 features = ["doc-only"]
->>>>>>> 66445627
