#![allow(non_upper_case_globals)]
#![allow(non_camel_case_types)]
#![allow(non_snake_case)]
#![allow(improper_ctypes)]
#![allow(dead_code)]
include!(concat!(env!("OUT_DIR"), "/msg_bindings.rs"));
include!(concat!(env!("OUT_DIR"), "/introspection_functions.rs"));

#[macro_use]
extern crate lazy_static;

use rcl::*;
use std::collections::HashMap;

use std::ffi::CStr;

fn field_type(t: u8) -> String {
    // lovely...
    // move to common
    if t == (rosidl_typesupport_introspection_c__ROS_TYPE_STRING as u8) {
        "std::string::String".to_owned()
    } else if t == (rosidl_typesupport_introspection_c__ROS_TYPE_WSTRING as u8) {
        "std::string::String".to_owned()
    } else if t == (rosidl_typesupport_introspection_c__ROS_TYPE_BOOLEAN as u8) {
        "bool".to_owned()
    } else if t == (rosidl_typesupport_introspection_c__ROS_TYPE_CHAR as u8) {
        "i8".to_owned()
    } else if t == (rosidl_typesupport_introspection_c__ROS_TYPE_WCHAR as u8) {
        "u16".to_owned()
    } else if t == (rosidl_typesupport_introspection_c__ROS_TYPE_OCTET as u8) {
        "u8".to_owned()
    } else if t == (rosidl_typesupport_introspection_c__ROS_TYPE_UINT8 as u8) {
        "u8".to_owned()
    } else if t == (rosidl_typesupport_introspection_c__ROS_TYPE_INT8 as u8) {
        "i8".to_owned()
    } else if t == (rosidl_typesupport_introspection_c__ROS_TYPE_UINT16 as u8) {
        "u16".to_owned()
    } else if t == (rosidl_typesupport_introspection_c__ROS_TYPE_INT16 as u8) {
        "i16".to_owned()
    } else if t == (rosidl_typesupport_introspection_c__ROS_TYPE_UINT32 as u8) {
        "u32".to_owned()
    } else if t == (rosidl_typesupport_introspection_c__ROS_TYPE_INT32 as u8) {
        "i32".to_owned()
    } else if t == (rosidl_typesupport_introspection_c__ROS_TYPE_UINT64 as u8) {
        "u64".to_owned()
    } else if t == (rosidl_typesupport_introspection_c__ROS_TYPE_INT64 as u8) {
        "i64".to_owned()
    } else if t == (rosidl_typesupport_introspection_c__ROS_TYPE_FLOAT as u8) {
        "f32".to_owned()
    } else if t == (rosidl_typesupport_introspection_c__ROS_TYPE_DOUBLE as u8) {
        "f64".to_owned()
    } else if t == (rosidl_typesupport_introspection_c__ROS_TYPE_LONG_DOUBLE as u8) {
        "u128".to_owned()
    }
    // f128 does not exist in rust
    else if t == (rosidl_typesupport_introspection_c__ROS_TYPE_MESSAGE as u8) {
        "message".to_owned()
    } else {
        panic!("ros native type not implemented: {}", t);
    }
}

unsafe fn introspection<'a>(
    ptr: *const rosidl_message_type_support_t,
) -> (
    String,
    String,
    String,
    String,
    &'a [rosidl_typesupport_introspection_c__MessageMember],
) {
    let members = (*ptr).data as *const rosidl_typesupport_introspection_c__MessageMembers;
    let namespace = CStr::from_ptr((*members).message_namespace_)
        .to_str()
        .unwrap();
    let name = CStr::from_ptr((*members).message_name_).to_str().unwrap();
    let nn: Vec<&str> = namespace.split("__").into_iter().take(2).collect();
    let (module, prefix) = (nn[0], nn[1]);
    let c_struct = format!(
        "{module}__{prefix}__{msgname}",
        module = module,
        prefix = prefix,
        msgname = name
    );
    let memberslice =
        std::slice::from_raw_parts((*members).members_, (*members).member_count_ as usize);
    (
        module.to_owned(),
        prefix.to_owned(),
        name.to_owned(),
        c_struct,
        memberslice,
    )
}

fn field_name(field_name: &str) -> String {
    // check for reserved words
    if field_name == "type" {
        "type_".into()
    } else {
        field_name.to_owned()
    }
}

pub fn generate_rust_service(module_: &str, prefix_: &str, name_: &str) -> String {
    format!(
        "
        pub struct Service();
        impl WrappedServiceTypeSupport for Service {{
            type Request = Request;
            type Response = Response;
            fn get_ts() -> &'static rosidl_service_type_support_t {{
                unsafe {{
                    &*rosidl_typesupport_c__get_service_type_support_handle__{}__{}__{}()
                }}
            }}
        }}

            ",
        module_, prefix_, name_
    )
}

<<<<<<< HEAD
pub fn generate_rust_action(module_: &str, prefix_: &str, name_: &str) -> String {
    format!(
            "
        pub struct Action();
        impl WrappedActionTypeSupport for Action {{
            type Goal = Goal;
            type Result = Result;
            type Feedback = Feedback;
            fn get_ts() -> &'static rosidl_action_type_support_t {{
                unsafe {{
                    &*rosidl_typesupport_c__get_action_type_support_handle__{}__{}__{}()
                }}
            }}
        }}

            ", module_, prefix_, name_)
}


=======
>>>>>>> 6b26328d
// TODO: this is a terrible hack :)
pub fn generate_rust_msg(module_: &str, prefix_: &str, name_: &str) -> String {
    let key = format!("{}__{}__{}", module_, prefix_, name_);
    let ptr = INTROSPECTION_FNS
        .get(key.as_str())
        .expect(&format!("code generation error: {}", name_));
    let ptr = *ptr as *const i32 as *const rosidl_message_type_support_t;
    unsafe {
        let (module, prefix, mut name, c_struct, members) = introspection(ptr);
        assert_eq!(module, module_);
        assert_eq!(prefix, prefix_);
        assert_eq!(name, name_);

        if prefix == "srv" || prefix == "action" {
            // for srv, the message name is both the service name and _Request or _Respone
            // we only want to keep the last part.
            // same for actions with _Goal, _Result, _Feedback
            // TODO: refactor...
            let mut nn = name.splitn(2, "_");
            let _mod_name = nn
                .next()
                .expect(&format!("malformed service name {}", name));
            let msg_name = nn
                .next()
                .expect(&format!("malformed service name {}", name));
            name = msg_name.to_owned();
        }

        let mut fields = String::new();

        for member in members {
            let field_name = field_name(CStr::from_ptr(member.name_).to_str().unwrap());
            let rust_field_type = field_type(member.type_id_);
            let rust_field_type = if rust_field_type == "message" {
                let (module, prefix, name, _, _) = introspection(member.members_);
                format!(
                    "{module}::{prefix}::{msgname}",
                    module = module,
                    prefix = prefix,
                    msgname = name
                )
            } else {
                rust_field_type
            };
            let s = if member.is_array_ {
                // if member.array_size_ > 0 {
                // fixed size array
                // format!("pub {}: [{};{}usize],\n",field_name, rust_field_type, array_size)
                // actually lets use a vector anyway because its more convenient with traits. assert on the fixed size instead!
                //} else {
                // vector type
                format!("pub {}: Vec<{}>,\n", field_name, rust_field_type)
            //}
            } else {
                format!("pub {}: {},\n", field_name, rust_field_type)
            };
            fields.push_str(&s);
        }

        let mut from_native = String::new();
        from_native.push_str(&format!(
            "fn from_native(msg: &Self::CStruct) -> {} {{\n",
            name
        ));
        from_native.push_str(&format!("  {} {{\n", name));

        for member in members {
            let field_name = field_name(CStr::from_ptr(member.name_).to_str().unwrap());
            let rust_field_type = field_type(member.type_id_);

            if member.is_array_ && member.array_size_ > 0 && !member.is_upper_bound_ {
                // these are plain arrays
                let ss = format!("// is_upper_bound_: {}\n", member.is_upper_bound_);
                from_native.push_str(&ss);
                let ss = format!("// member.array_size_ : {}\n", member.array_size_);
                from_native.push_str(&ss);
                if rust_field_type == "message" {
                    let (module, prefix, name, _, _) = introspection(member.members_);
                    from_native.push_str(&format!("{field_name} : {{\n", field_name = field_name));
                    from_native.push_str(&format!(
                        "let mut temp = Vec::with_capacity(msg.{field_name}.len());\n",
                        field_name = field_name
                    ));
                    from_native.push_str(&format!("for s in &msg.{field_name} {{ temp.push({module}::{prefix}::{msgname}::from_native(s)); }}\n", field_name = field_name, module = module, prefix=prefix, msgname = name));
                    from_native.push_str("temp },\n");
                } else if rust_field_type == "std::string::String" {
                    from_native.push_str(&format!(
                        "{field_name}: msg.{field_name}.iter().map(|s|s.to_str().to_owned()).collect(),\n",
                        field_name = field_name
                    ));
                } else {
                    from_native.push_str(&format!(
                        "{field_name}: msg.{field_name}.to_vec(),\n",
                        field_name = field_name
                    ));
                }
            } else if member.is_array_ && (member.array_size_ == 0 || member.is_upper_bound_) {
                // these are __Sequence:s
                let ss = format!("// is_upper_bound_: {}\n", member.is_upper_bound_);
                from_native.push_str(&ss);
                let ss = format!("// member.array_size_ : {}\n", member.array_size_);
                from_native.push_str(&ss);
                if rust_field_type == "message" {
                    let (module, prefix, name, _, _) = introspection(member.members_);
                    from_native.push_str(&format!("{field_name} : {{\n", field_name = field_name));
                    from_native.push_str(&format!(
                        "let mut temp = Vec::with_capacity(msg.{field_name}.size);\n",
                        field_name = field_name
                    ));
                    from_native.push_str(&format!("let slice = unsafe {{ std::slice::from_raw_parts(msg.{field_name}.data, msg.{field_name}.size)}};\n",field_name = field_name));
                    from_native.push_str(&format!("for s in slice {{ temp.push({module}::{prefix}::{msgname}::from_native(s)); }}\n", module = module, prefix=prefix, msgname = name));
                    from_native.push_str("temp },\n");
                } else {
                    from_native.push_str(&format!(
                        "{field_name}: msg.{field_name}.to_vec(),\n",
                        field_name = field_name
                    ));
                }
            } else if rust_field_type == "std::string::String" {
                from_native.push_str(&format!(
                    "{field_name}: msg.{field_name}.to_str().to_owned(),\n",
                    field_name = field_name
                ));
            } else if rust_field_type == "message" {
                let (module, prefix, name, _, _) = introspection(member.members_);
                from_native.push_str(&format!("{field_name}: {module}::{prefix}::{msgname}::from_native(&msg.{field_name}),\n", field_name = field_name, module = module, prefix=prefix, msgname = name));
            } else {
                from_native.push_str(&format!(
                    "{field_name}: msg.{field_name},\n",
                    field_name = field_name
                ));
            }
        }
        from_native.push_str("      }\n    }\n");

        let mut copy_to_native = String::new();
        copy_to_native.push_str("fn copy_to_native(&self, msg: &mut Self::CStruct) {");

        for member in members {
            let field_name = field_name(CStr::from_ptr((*member).name_).to_str().unwrap());
            let rust_field_type = field_type(member.type_id_);

            if member.is_array_ && member.array_size_ > 0 && !member.is_upper_bound_ {
                // these are plain arrays
                // fixed size array, just copy but first check the size!
                copy_to_native.push_str(&format!("assert_eq!(self.{field_name}.len(), {array_size}, \"Field {{}} is fixed size of {{}}!\", \"{field_name}\", {array_size});\n", field_name = field_name, array_size = member.array_size_));
                if rust_field_type == "message" {
                    copy_to_native.push_str(&format!("for (t,s) in msg.{field_name}.iter_mut().zip(&self.{field_name}) {{ s.copy_to_native(t);}}\n", field_name=field_name));
                } else if rust_field_type == "std::string::String" {
                    copy_to_native.push_str(&format!("for (t,s) in msg.{field_name}.iter_mut().zip(&self.{field_name}) {{ t.assign(&s);}}\n", field_name=field_name));
                } else {
                    copy_to_native.push_str(&format!(
                        "msg.{field_name}.copy_from_slice(&self.{field_name}[..{array_size}]);\n",
                        field_name = field_name,
                        array_size = member.array_size_
                    ));
                }
            } else if member.is_array_ && (member.array_size_ == 0 || member.is_upper_bound_) {
                // these are __Sequence:s
                if rust_field_type == "message" {
                    let (_, _, _, c_struct, _) = introspection(member.members_);
                    copy_to_native.push_str(&format!(
                        "unsafe {{ {c_struct}__Sequence__fini(&mut msg.{field_name}) }};\n",
                        c_struct = c_struct,
                        field_name = field_name
                    ));
                    copy_to_native.push_str(&format!("unsafe {{ {c_struct}__Sequence__init(&mut msg.{field_name}, self.{field_name}.len()) }};\n", c_struct = c_struct, field_name = field_name));
                    copy_to_native.push_str(&format!("let slice = unsafe {{ std::slice::from_raw_parts_mut(msg.{field_name}.data, msg.{field_name}.size)}};\n",field_name = field_name));
                    copy_to_native.push_str(&format!("for (t,s) in slice.iter_mut().zip(&self.{field_name}) {{ s.copy_to_native(t);}}\n", field_name=field_name));
                } else {
                    // extra assertion
                    if member.is_upper_bound_ {
                        copy_to_native.push_str(&format!("assert!(self.{field_name}.len() <= {array_size}, \"Field {{}} is upper bounded by {{}}!\", \"{field_name}\", {array_size});\n", field_name = field_name, array_size = member.array_size_));
                    }
                    copy_to_native.push_str(&format!(
                        "msg.{field_name}.update(&self.{field_name});\n",
                        field_name = field_name
                    ));
                }
            } else if rust_field_type == "std::string::String" {
                copy_to_native.push_str(&format!(
                    "msg.{field_name}.assign(&self.{field_name});\n",
                    field_name = field_name
                ));
            } else if rust_field_type == "message" {
                copy_to_native.push_str(&format!(
                    "self.{field_name}.copy_to_native(&mut msg.{field_name});\n",
                    field_name = field_name
                ));
            } else {
                copy_to_native.push_str(&format!(
                    "msg.{field_name} = self.{field_name};\n",
                    field_name = field_name
                ));
            }
        }
        copy_to_native.push_str("}\n");

        let typesupport = format!(
            "impl WrappedTypesupport for {msgname} {{ \n
            type CStruct = {c_struct}; \n\n
            fn get_ts() -> &'static rosidl_message_type_support_t {{ \n
                unsafe {{ &*rosidl_typesupport_c__get_message_type_support_handle__{c_struct}() }}
            }}\n
            fn create_msg() -> *mut {c_struct} {{\n
                unsafe {{ {c_struct}__create() }}\n
            }}\n
            fn destroy_msg(msg: *mut {c_struct}) -> () {{\n
                unsafe {{ {c_struct}__destroy(msg) }};\n
            }}\n
            {from_native}\n\n
            {copy_to_native}\n\n
        }}\n",
            msgname = name,
            c_struct = &c_struct,
            from_native = from_native,
            copy_to_native = copy_to_native
        );

        let impl_default = format!(
            "
                          impl Default for {msgname} {{
                              fn default() -> Self {{
                                  let msg_native = WrappedNativeMsg::<{msgname}>::new();
                                  {msgname}::from_native(&msg_native)
                              }}
                          }}
             ",
            msgname = name
        );

        let module_str = format!(
            "
                          #[derive(Clone,Debug,PartialEq,Serialize,Deserialize)]
                          pub struct {msgname} {{\n
                              {fields}
                          }}\n
                          {typesupport}\n
                          {default}\n\n
                    ",
            msgname = name,
            fields = fields,
            typesupport = typesupport,
            default = impl_default
        );

        module_str
    }
}

pub fn generate_untyped_helper(msgs: &Vec<common::RosMsg>) -> String {
    let open = String::from(
        "
impl WrappedNativeMsgUntyped {
    fn new_from(typename: &str) -> Result<Self> {
",
    );
    let close = String::from(
        "
        else
        {
            return Err(Error::InvalidMessageType{ msgtype: typename.into() })
        }
    }
}
",
    );

    let mut lines = String::new();
    for msg in msgs {
<<<<<<< HEAD
        // for now don't generate untyped services or actions
        if msg.prefix == "srv" || msg.prefix == "action" { continue; }
=======
        // for now don't generate untyped services
        if msg.prefix == "srv" {
            continue;
        }
>>>>>>> 6b26328d

        let typename = format!("{}/{}/{}", msg.module, msg.prefix, msg.name);
        let rustname = format!("{}::{}::{}", msg.module, msg.prefix, msg.name);

        lines.push_str(&format!(
            "
        if typename == \"{typename}\" {{
            return Ok(WrappedNativeMsgUntyped::new::<{rustname}>());
        }}
",
            typename = typename,
            rustname = rustname
        ));
    }

    format!("{}{}{}", open, lines, close)
}<|MERGE_RESOLUTION|>--- conflicted
+++ resolved
@@ -121,10 +121,9 @@
     )
 }
 
-<<<<<<< HEAD
 pub fn generate_rust_action(module_: &str, prefix_: &str, name_: &str) -> String {
     format!(
-            "
+        "
         pub struct Action();
         impl WrappedActionTypeSupport for Action {{
             type Goal = Goal;
@@ -137,12 +136,11 @@
             }}
         }}
 
-            ", module_, prefix_, name_)
-}
-
-
-=======
->>>>>>> 6b26328d
+            ",
+        module_, prefix_, name_
+    )
+}
+
 // TODO: this is a terrible hack :)
 pub fn generate_rust_msg(module_: &str, prefix_: &str, name_: &str) -> String {
     let key = format!("{}__{}__{}", module_, prefix_, name_);
@@ -413,15 +411,10 @@
 
     let mut lines = String::new();
     for msg in msgs {
-<<<<<<< HEAD
         // for now don't generate untyped services or actions
-        if msg.prefix == "srv" || msg.prefix == "action" { continue; }
-=======
-        // for now don't generate untyped services
-        if msg.prefix == "srv" {
+        if msg.prefix == "srv" || msg.prefix == "action" {
             continue;
         }
->>>>>>> 6b26328d
 
         let typename = format!("{}/{}/{}", msg.module, msg.prefix, msg.name);
         let rustname = format!("{}::{}::{}", msg.module, msg.prefix, msg.name);
